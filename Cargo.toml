--- conflicted
+++ resolved
@@ -46,9 +46,6 @@
 serde = { version = "1.0", features = ["derive"] }
 serde_json = "1.0"
 num_cpus = "1.15"
-<<<<<<< HEAD
-timedmap = "1.0.2"
-=======
 aws-sigv4 = "1.2.5"
 aws-credential-types = "1.2.1"
 chrono = { version = "0.4", features = ["serde"] }
@@ -58,4 +55,4 @@
 [dev-dependencies]
 magicapi-ai-gateway = { path = "." }
 hex = "0.4"
->>>>>>> d4404b46
+timedmap = "1.0.2"